#
# gobetween.toml - sample config file
#
# Website: http://gobetween.io
# Documentation: https://github.com/yyyar/gobetween/wiki/Configuration
#


#
# Logging configuration
#
[logging]
level = "info"    # "debug" | "info" | "warn" | "error"
output = "stdout" # "stdout" | "stderr" | "/path/to/gobetween.log"


#
# REST API server configuration
#
[api]
enabled = true  # true | false
bind = ":8888"  # "host:port"

#  [api.basic_auth]   # (optional) Enable HTTP Basic Auth
#  login = "admin"    # HTTP Auth Login
#  password = "1111"  # HTTP Auth Password

#  [api.tls]                        # (optional) Enable HTTPS
#  cert_path = "/path/to/cert.pem"  # Path to certificate
#  key_path = "/path/to/key.pem"    # Path to key


#
# Default values for server configuration, may be overriden in [servers] sections.
# All "duration" fields (for examole, postfixed with '_timeout') have the following format:
# <int><duration> where duration can be one of 'ms', 's', 'm', 'h'.
# Examples: "5s", "1m", "500ms", etc. "0" value means no limit
#
[defaults] 
max_connections = 0              # Maximum simultaneous connections to the server
client_idle_timeout = "0"        # Client inactivity duration before forced connection drop
backend_idle_timeout = "0"       # Backend inactivity duration before forced connection drop
backend_connection_timeout = "0" # Backend connection timeout


#
# Servers contains as many [server.<name>] sections as needed.
#
[servers]

[servers.sample]
bind = "localhost:3000"
balance="weight"

  [servers.sample.discovery]
  kind = "static"
  static_list = [
<<<<<<< HEAD
      "localhost:8000 weight=5",
=======
      "localhost:8000 weight=2",
>>>>>>> 3d6436ad
      "localhost:8001"
  ]

# -------------------- example ----------------------------- #

##
## Example server section.
##

#[servers.default]
#
#bind = "localhost:3000"     #  (required) "<host>:<port>"
#protocol = "tcp"            #  (required) "tcp"
#balance = "weight"          #  (optional [weight]) "weight" | "leastconn" | "roundrobin" | "iphash"
#
#max_connections = 0
#client_idle_timeout = "10m"
#backend_idle_timeout = "10m"
#backend_connection_timeout = "5s"
#
#
## -------------------- healthchecks ------------------------- #
#
#  [servers.default.healthcheck]   # (optional)
#  interval = "2s"                 # (required) healthcheck running interval
#  timeout = "0s"                  # (required) max time for healthcheck to execute until mark as failed
#  fails = 1                       # (optional) successfull checks to mark backend as inactive
#  passes = 1                      # (optional) successfull checks to mark backend as active
#
#  # -- ping -- #
#  kind = "ping"
#
#  # -- exec -- #
#  kind = "exec"
#  exec_command = "/path/to/healthcheck.sh"      # (required) command to execute
#  exec_expected_positive_output = "1"           # (required) expected output of command in case of success
#  exec_expected_negative_output = "0"           # (required) expected output of command in case of failure
#
#
## -------------------- discovery ---------------------------- #
#
#  [servers.default.discovery]      # (required)
#  failpolicy = "keeplast"          # (optional) "keeplast" | "setempty" - what to do with backends if discovery fails
#  interval = "0s"                  # (required) backends cache invalidation interval; 0 means never.
#  timeout = "5s"                   # (optional) max time to wait for discover until falling to failpolicy
#
#  # -- static -- #
#  kind = "static"
#  static_list = [                  #  (required)  [
#      "localhost:8000 weight=5",   #    "<host>:<port> weight=<int>" weight=1 by default
#      "localhost:8001"             #  ]
#  ]
#
#  # -- srv -- #
#  kind = "srv"
#  srv_lookup_server = "some.server:53"   # (required) "<host:port>"
#  srv_lookup_pattern = "some.service."   # (required) lookup service
#
#  # -- docker -- #
#  kind = "docker"
#  docker_endpoint = "http://localhost:2375" # (required) Endpoint to docker API
#  docker_container_private_port = 80        # (required) Private port of container to use
#  docker_container_label = "proxied=true"   # (optional) Label to filter containers
#  docker_container_host_env_var = ""        # (optional) Take container host from container env variable
#
#  docker_tls_enabled = false                # (optional) enable client tls auth
#  docker_tls_cert_path = '/path/to/cert.pem'
#  docker_tls_key_path = '/path/to/key.pem'
#  docker_tls_cacert_path = '/path/to/cacert.pem'
#
#  # -- json -- #
#  kind = "json"
#  json_endpoint = "http://some.url.com"   # (required) JSON discovery Url
#  json_host_pattern = "host"              # (optional) path to host value in JSON object, by default "host"
#  json_port_pattern = "port"              # (optional) path to port value in JSON object, by default "port"
#  json_weight_pattern = "weight"          # (optional) path to weight value in JSON object, by default "weight"
#  json_priority_pattern = "priority"      # (optional) path to priority value in JSON object, by default "priority"
#
#  # -- exec -- #
#  kind = "exec"
#  exec_command = ["/path/to/script", "arg1", "arg2"] # (required) command to exec and variable-length arguments
#
#  # -- plaintext -- #
#  kind = "plaintext"
#  plaintext_endpoint = "http://some.url.com"   # (required) Url to plain text discovery
#  plaintext_regex_pattern = ""                 # (optional) Regex with named capturing groups
#
<|MERGE_RESOLUTION|>--- conflicted
+++ resolved
@@ -55,11 +55,7 @@
   [servers.sample.discovery]
   kind = "static"
   static_list = [
-<<<<<<< HEAD
-      "localhost:8000 weight=5",
-=======
       "localhost:8000 weight=2",
->>>>>>> 3d6436ad
       "localhost:8001"
   ]
 
